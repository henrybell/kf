# This file contains options for option-builder.go
---
package: apps
<<<<<<< HEAD
imports: {"io":"", "os":"", "github.com/google/kf/pkg/apis/kf/v1alpha1":"", "k8s.io/apimachinery/pkg/api/resource":""}
=======
imports: {"io":"", "os":"", "k8s.io/api/core/v1":"corev1","github.com/google/kf/pkg/apis/kf/v1alpha1":""}
>>>>>>> ed81eab3
common:
- name: Namespace
  type: string
  description: the Kubernetes namespace to use
  default: '"default"'
configs:
- name: Push
  options:
  - name: SourceImage
    type: string
    description: the source code as a container image
  - name: ContainerImage
    type: string
    description: the container to deploy
  - name: Buildpack
    type: string
    description: skip the detect buildpack step and use the given name
  - name: ContainerRegistry
    type: string
    description: the container registry's URL
  - name: ServiceAccount
    type: string
    description: the service account to authenticate with
  - name: Output
    type: "io.Writer"
    description: the io.Writer to write output such as build logs
    default: "os.Stdout"
  - name: EnvironmentVariables
    type: "map[string]string"
    description: set environment variables
  - name: Grpc
    type: bool
    description: setup the ports for the container to allow gRPC to work
  - name: MinScale
    type: int
    description: the lower scale bound
  - name: MaxScale
    type: int
    description: the upper scale bound
  - name: NoStart
    type: bool
    description: setup the app without starting it
  - name: HealthCheck
    type: "*corev1.Probe"
    description: the health check to use on the app
  - name: Routes
<<<<<<< HEAD
    type: "[]*v1alpha1.Route"
    description: route names (multiple allowed) for the app
  - name: DiskQuota
    type: "*resource.Quantity"
    description: app disk storage quota
  - name: Memory
    type: "*resource.Quantity"
    description: app memory request
  - name: CPU
    type: "*resource.Quantity"
    description: app CPU request
=======
    type: "[]v1alpha1.RouteSpecFields"
    description: routes for the app
>>>>>>> ed81eab3
- name: Deploy<|MERGE_RESOLUTION|>--- conflicted
+++ resolved
@@ -1,11 +1,7 @@
 # This file contains options for option-builder.go
 ---
 package: apps
-<<<<<<< HEAD
-imports: {"io":"", "os":"", "github.com/google/kf/pkg/apis/kf/v1alpha1":"", "k8s.io/apimachinery/pkg/api/resource":""}
-=======
-imports: {"io":"", "os":"", "k8s.io/api/core/v1":"corev1","github.com/google/kf/pkg/apis/kf/v1alpha1":""}
->>>>>>> ed81eab3
+imports: {"io":"", "os":"", "k8s.io/api/core/v1":"corev1","github.com/google/kf/pkg/apis/kf/v1alpha1":"", "k8s.io/apimachinery/pkg/api/resource":""}
 common:
 - name: Namespace
   type: string
@@ -52,9 +48,8 @@
     type: "*corev1.Probe"
     description: the health check to use on the app
   - name: Routes
-<<<<<<< HEAD
-    type: "[]*v1alpha1.Route"
-    description: route names (multiple allowed) for the app
+    type: "[]v1alpha1.RouteSpecFields"
+    description: routes for the app
   - name: DiskQuota
     type: "*resource.Quantity"
     description: app disk storage quota
@@ -64,8 +59,4 @@
   - name: CPU
     type: "*resource.Quantity"
     description: app CPU request
-=======
-    type: "[]v1alpha1.RouteSpecFields"
-    description: routes for the app
->>>>>>> ed81eab3
 - name: Deploy