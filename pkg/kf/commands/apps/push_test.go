--- conflicted
+++ resolved
@@ -33,12 +33,9 @@
 	svbFake "github.com/google/kf/pkg/kf/service-bindings/fake"
 	"github.com/google/kf/pkg/kf/testutil"
 	"github.com/poy/service-catalog/pkg/apis/servicecatalog/v1beta1"
-<<<<<<< HEAD
 	"k8s.io/apimachinery/pkg/api/resource"
 	metav1 "k8s.io/apimachinery/pkg/apis/meta/v1"
-=======
 	corev1 "k8s.io/api/core/v1"
->>>>>>> ed81eab3
 )
 
 type routeParts struct {
@@ -75,11 +72,10 @@
 		},
 	})
 
-<<<<<<< HEAD
 	wantMemory := resource.MustParse("2Gi")
 	wantDiskQuota := resource.MustParse("2Gi")
 	wantCPU := resource.MustParse("2")
-=======
+  
 	defaultTCPHealthCheck := &corev1.Probe{
 		Handler: corev1.Handler{
 			TCPSocket: &corev1.TCPSocketAction{},
@@ -91,7 +87,6 @@
 		apps.WithPushMinScale(1),
 		apps.WithPushMaxScale(1),
 	}
->>>>>>> ed81eab3
 
 	for tn, tc := range map[string]struct {
 		args            []string
@@ -417,15 +412,13 @@
 				"--manifest", "testdata/manifest.yml",
 				"--container-registry", "some-registry.io",
 			},
-			wantOpts: []apps.PushOption{
+			wantOpts: append(defaultOptions,
 				apps.WithPushNamespace("some-namespace"),
 				apps.WithPushContainerRegistry("some-registry.io"),
-				apps.WithPushMinScale(1),
-				apps.WithPushMaxScale(1),
 				apps.WithPushMemory(&wantMemory),
 				apps.WithPushDiskQuota(&wantDiskQuota),
 				apps.WithPushCPU(&wantCPU),
-			},
+      ),
 		},
 	} {
 		t.Run(tn, func(t *testing.T) {
@@ -456,13 +449,10 @@
 					testutil.AssertEqual(t, "max scale bound", expectOpts.MaxScale(), actualOpts.MaxScale())
 					testutil.AssertEqual(t, "no start", expectOpts.NoStart(), actualOpts.NoStart())
 					testutil.AssertEqual(t, "routes", expectOpts.Routes(), actualOpts.Routes())
-<<<<<<< HEAD
 					testutil.AssertEqual(t, "memory requests", expectOpts.Memory(), actualOpts.Memory())
 					testutil.AssertEqual(t, "storage requests", expectOpts.DiskQuota(), actualOpts.DiskQuota())
 					testutil.AssertEqual(t, "cpu requests", expectOpts.CPU(), actualOpts.CPU())
-=======
 					testutil.AssertEqual(t, "health check", expectOpts.HealthCheck(), actualOpts.HealthCheck())
->>>>>>> ed81eab3
 
 					if !strings.HasPrefix(actualOpts.SourceImage(), tc.wantImagePrefix) {
 						t.Errorf("Wanted srcImage to start with %s got: %s", tc.wantImagePrefix, actualOpts.SourceImage())
